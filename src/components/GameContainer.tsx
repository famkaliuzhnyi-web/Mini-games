import React from 'react';
import { CounterGame } from '../games/counter';
import { SudokuGame } from '../games/sudoku';
<<<<<<< HEAD
import { TetrisGame } from '../games/tetris';
=======
import { TicTacToeGame } from '../games/tic-tac-toe';
>>>>>>> 1eba2c11
import './GameContainer.css';

interface GameContainerProps {
  gameId: string;
  playerId: string;
  playerName: string;
}

export const GameContainer: React.FC<GameContainerProps> = ({
  gameId,
  playerId
}) => {
  const renderGame = () => {
    switch (gameId) {
<<<<<<< HEAD
      case 'tetris':
        return <TetrisGame playerId={playerId} />;
=======
      case 'tic-tac-toe':
        return <TicTacToeGame playerId={playerId} />;
>>>>>>> 1eba2c11
      case 'counter':
        return <CounterGame playerId={playerId} />;
      case 'sudoku':
        return <SudokuGame playerId={playerId} />;
      case 'demo':
        return (
          <div className="demo-game">
            <h2>🔧 WebSocket Demo</h2>
            <p>This is a demo game showcasing WebSocket functionality.</p>
            <div className="demo-features">
              <h3>Features demonstrated:</h3>
              <ul>
                <li>✅ Real-time WebSocket communication</li>
                <li>✅ Offline mode with web workers</li>
                <li>✅ Automatic reconnection</li>
                <li>✅ Data caching for offline use</li>
                <li>✅ Multi-player state synchronization</li>
              </ul>
            </div>
            <div className="demo-note">
              <p><strong>Note:</strong> This demo requires a WebSocket server running on ws://localhost:8080/</p>
            </div>
          </div>
        );
      default:
        return (
          <div className="game-not-found">
            <h2>🎮 Game Not Found</h2>
            <p>Sorry, the game "{gameId}" is not available.</p>
          </div>
        );
    }
  };

  return (
    <div className="game-container">
      <main className="game-main">
        {renderGame()}
      </main>
    </div>
  );
};

export default GameContainer;<|MERGE_RESOLUTION|>--- conflicted
+++ resolved
@@ -1,11 +1,8 @@
 import React from 'react';
 import { CounterGame } from '../games/counter';
 import { SudokuGame } from '../games/sudoku';
-<<<<<<< HEAD
 import { TetrisGame } from '../games/tetris';
-=======
 import { TicTacToeGame } from '../games/tic-tac-toe';
->>>>>>> 1eba2c11
 import './GameContainer.css';
 
 interface GameContainerProps {
@@ -20,13 +17,10 @@
 }) => {
   const renderGame = () => {
     switch (gameId) {
-<<<<<<< HEAD
       case 'tetris':
         return <TetrisGame playerId={playerId} />;
-=======
       case 'tic-tac-toe':
         return <TicTacToeGame playerId={playerId} />;
->>>>>>> 1eba2c11
       case 'counter':
         return <CounterGame playerId={playerId} />;
       case 'sudoku':
