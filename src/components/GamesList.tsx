--- conflicted
+++ resolved
@@ -15,19 +15,18 @@
 
 const AVAILABLE_GAMES: GameInfo[] = [
   {
-<<<<<<< HEAD
     id: 'tetris',
     name: 'Tetris',
     description: 'Classic falling blocks puzzle game',
     emoji: '🧱',
     category: 'Puzzle'
-=======
+  },
+  {
     id: 'tic-tac-toe',
     name: 'Tic-Tac-Toe',
     description: 'Classic 3x3 grid game - get three in a row to win!',
     emoji: '⭕',
     category: 'Strategy'
->>>>>>> 1eba2c11
   },
   {
     id: 'sudoku',
